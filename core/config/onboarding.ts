--- conflicted
+++ resolved
@@ -1,8 +1,4 @@
-<<<<<<< HEAD
-import type { SerializedContinueConfig } from "..";
-=======
 import { SerializedContinueConfig } from "../index.js";
->>>>>>> e877f8ab
 
 export function setupOptimizedMode(
   config: SerializedContinueConfig,
