--- conflicted
+++ resolved
@@ -24,11 +24,7 @@
   }
 
   const rif: RangeInFileWithContents = {
-<<<<<<< HEAD
-    filepath: item.id.itemId,
-=======
     filepath: item.uri?.value || "",
->>>>>>> c704783d
     range: {
       start: {
         line: startLine,
