<<<<<<< HEAD
import { removeQuotesAndEscapes } from ".";
import { ILLM, LLMFullCompletionOptions } from "..";
import { stripImages } from "../llm/images";
import type { FromCoreProtocol, ToCoreProtocol } from "../protocol";
import type { IMessenger } from "./messenger";
=======
import { ILLM, LLMFullCompletionOptions } from "..";
import { stripImages } from "../llm/images";

import { removeQuotesAndEscapes } from ".";
>>>>>>> 36f90f33

import type { IMessenger } from "./messenger";
import type { FromCoreProtocol, ToCoreProtocol } from "../protocol";

/**
 * Removes code blocks from a message.
 *
 * Return modified message text.
 */
function removeCodeBlocksAndTrim(msgText: string): string {
  const codeBlockRegex = /```[\s\S]*?```/g;

  // Remove code blocks from the message text
  const textWithoutCodeBlocks = msgText.replace(codeBlockRegex, "");

  return textWithoutCodeBlocks.trim();
}

export class ChatDescriber {
  static prompt: string | undefined =
    "Given the following... please reply with a short summary that is 4-12 words in length, you should summarize what the user is asking for OR what the user is trying to accomplish. You should only respond with the summary, no additional text or explanation, you don't need ending punctuation.\n\n";
  static messenger: IMessenger<ToCoreProtocol, FromCoreProtocol>;

  static async describe(
    model: ILLM,
    completionOptions: LLMFullCompletionOptions,
    message: string,
  ): Promise<string | undefined> {
    if (!ChatDescriber.prompt) {
      return;
    }

    // Clean up and distill the message we want to send to the LLM
    message = stripImages(message);
    message = removeCodeBlocksAndTrim(message);

    if (!message) {
      return;
    }

    completionOptions.maxTokens = 6;

    // Prompt the user's current LLM for the title
    const titleResponse = await model.chat(
      [
        {
          role: "user",
          content: ChatDescriber.prompt + message,
        },
      ],
      completionOptions,
    );

    // Set the title
    return removeQuotesAndEscapes(titleResponse.content.toString());
  }

  //   // TODO: Allow the user to manually set specific/tailored prompts to generate their titles
  //   static async setup() {
  //     if(config?.prompt) {
  //         ChatDescriber.prompt = config?.prompt;
  //     }
  //   }
}<|MERGE_RESOLUTION|>--- conflicted
+++ resolved
@@ -1,18 +1,10 @@
-<<<<<<< HEAD
-import { removeQuotesAndEscapes } from ".";
-import { ILLM, LLMFullCompletionOptions } from "..";
-import { stripImages } from "../llm/images";
-import type { FromCoreProtocol, ToCoreProtocol } from "../protocol";
-import type { IMessenger } from "./messenger";
-=======
 import { ILLM, LLMFullCompletionOptions } from "..";
 import { stripImages } from "../llm/images";
 
 import { removeQuotesAndEscapes } from ".";
->>>>>>> 36f90f33
 
+import type { FromCoreProtocol, ToCoreProtocol } from "../protocol";
 import type { IMessenger } from "./messenger";
-import type { FromCoreProtocol, ToCoreProtocol } from "../protocol";
 
 /**
  * Removes code blocks from a message.
