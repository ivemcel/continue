<<<<<<< HEAD
import { getLastNUriRelativePathParts } from "./uri";

export function removeQuotesAndEscapes(output: string): string {
  output = output.trim();
=======
export function removeQuotesAndEscapes(input: string): string {
  let output = input.trim();
>>>>>>> 003df4a1

  // Replace smart quotes
  output = output.replaceAll("“", '"');
  output = output.replaceAll("”", '"');
  output = output.replaceAll("‘", "'");
  output = output.replaceAll("’", "'");

  // Remove escapes
  output = output.replaceAll('\\"', '"');
  output = output.replaceAll("\\'", "'");
  output = output.replaceAll("\\n", "\n");
  output = output.replaceAll("\\t", "\t");
  output = output.replaceAll("\\\\", "\\");
  while (
    (output.startsWith('"') && output.endsWith('"')) ||
    (output.startsWith("'") && output.endsWith("'"))
  ) {
    output = output.slice(1, -1);
  }

  while (output.startsWith("`") && output.endsWith("`")) {
    output = output.slice(1, -1);
  }

  return output;
}

export function dedentAndGetCommonWhitespace(s: string): [string, string] {
  const lines = s.split("\n");
  if (lines.length === 0 || (lines[0].trim() === "" && lines.length === 1)) {
    return ["", ""];
  }

  // Longest common whitespace prefix
  let lcp = lines[0].split(lines[0].trim())[0];
  // Iterate through the lines
  for (let i = 1; i < lines.length; i++) {
    // Empty lines are wildcards
    if (lines[i].trim() === "") {
      continue; // hey that's us!
    }

    if (lcp === undefined) {
      lcp = lines[i].split(lines[i].trim())[0];
    }

    // Iterate through the leading whitespace characters of the current line
    for (let j = 0; j < lcp.length; j++) {
      // If it doesn't have the same whitespace as lcp, then update lcp
      if (j >= lines[i].length || lcp[j] !== lines[i][j]) {
        lcp = lcp.slice(0, j);
        if (lcp === "") {
          return [s, ""];
        }
        break;
      }
    }
  }

  if (lcp === undefined) {
    return [s, ""];
  }

  return [lines.map((x) => x.replace(lcp, "")).join("\n"), lcp];
}

const SEP_REGEX = /[\\/]/;

// export function getBasename(filepath: string): string {
//   return filepath.split(SEP_REGEX).pop() ?? "";
// }

// export function getLastNPathParts(filepath: string, n: number): string {
//   if (n <= 0) {
//     return "";
//   }
//   return filepath.split(SEP_REGEX).slice(-n).join("/");
// }

// export function groupByLastNPathParts(
//   filepaths: string[],
//   n: number,
// ): Record<string, string[]> {
//   return filepaths.reduce(
//     (groups, item) => {
//       const lastNParts = getLastNPathParts(item, n);
//       if (!groups[lastNParts]) {
//         groups[lastNParts] = [];
//       }
//       groups[lastNParts].push(item);
//       return groups;
//     },
//     {} as Record<string, string[]>,
//   );
// }

// export function getUniqueFilePath(
//   item: string,
//   itemGroups: Record<string, string[]>,
// ): string {
//   const lastTwoParts = getLastNPathParts(item, 2);
//   const group = itemGroups[lastTwoParts];

//   let n = 2;
//   if (group.length > 1) {
//     while (
//       group.some(
//         (otherItem) =>
//           otherItem !== item &&
//           getLastNPathParts(otherItem, n) === getLastNPathParts(item, n),
//       )
//     ) {
//       n++;
//     }
//   }

//   return getLastNPathParts(item, n);
// }

// export function shortestRelativePaths(paths: string[]): string[] {
//   if (paths.length === 0) {
//     return [];
//   }

//   const partsLengths = paths.map((x) => x.split(SEP_REGEX).length);
//   const currentRelativePaths = paths.map(getB);
//   const currentNumParts = paths.map(() => 1);
//   const isDuplicated = currentRelativePaths.map(
//     (x, i) =>
//       currentRelativePaths.filter((y, j) => y === x && paths[i] !== paths[j])
//         .length > 1,
//   );

//   while (isDuplicated.some(Boolean)) {
//     const firstDuplicatedPath = currentRelativePaths.find(
//       (x, i) => isDuplicated[i],
//     );
//     if (!firstDuplicatedPath) {
//       break;
//     }

//     currentRelativePaths.forEach((x, i) => {
//       if (x === firstDuplicatedPath) {
//         currentNumParts[i] += 1;
//         currentRelativePaths[i] = getLastNUriRelativePathParts(
//           paths[i],
//           currentNumParts[i],
//         );
//       }
//     });

//     isDuplicated.forEach((x, i) => {
//       if (x) {
//         isDuplicated[i] =
//           // Once we've used up all the parts, we can't make it longer
//           currentNumParts[i] < partsLengths[i] &&
//           currentRelativePaths.filter((y) => y === currentRelativePaths[i])
//             .length > 1;
//       }
//     });
//   }

//   return currentRelativePaths;
// }

// export function splitPath(path: string, withRoot?: string): string[] {
//   let parts = path.includes("/") ? path.split("/") : path.split("\\");
//   if (withRoot !== undefined) {
//     const rootParts = splitPath(withRoot);
//     parts = parts.slice(rootParts.length - 1);
//   }
//   return parts;
// }

// export function getRelativePath(
//   filepath: string,
//   workspaceDirs: string[],
// ): string {
//   for (const workspaceDir of workspaceDirs) {
//     const filepathParts = splitPath(filepath);
//     const workspaceDirParts = splitPath(workspaceDir);
//     if (
//       filepathParts.slice(0, workspaceDirParts.length).join("/") ===
//       workspaceDirParts.join("/")
//     ) {
//       return filepathParts.slice(workspaceDirParts.length).join("/");
//     }
//   }
//   return splitPath(filepath).pop() ?? ""; // If the file is not in any of the workspaces, return the plain filename
// }

export function getMarkdownLanguageTagForFile(filepath: string): string {
  const extToLangMap: { [key: string]: string } = {
    py: "python",
    js: "javascript",
    jsx: "jsx",
    tsx: "tsx",
    ts: "typescript",
    java: "java",
    go: "go",
    rb: "ruby",
    rs: "rust",
    c: "c",
    cpp: "cpp",
    cs: "csharp",
    php: "php",
    scala: "scala",
    swift: "swift",
    kt: "kotlin",
    md: "markdown",
    json: "json",
    html: "html",
    css: "css",
    sh: "shell",
    yaml: "yaml",
    toml: "toml",
    tex: "latex",
    sql: "sql",
    ps1: "powershell",
  };

  const ext = filepath.split(".").pop();
  return ext ? (extToLangMap[ext] ?? ext) : "";
}

export function copyOf(obj: any): any {
  if (obj === null || obj === undefined) {
    return obj;
  }
  return JSON.parse(JSON.stringify(obj));
}
``;

export function deduplicateArray<T>(
  array: T[],
  equal: (a: T, b: T) => boolean,
): T[] {
  const result: T[] = [];

  for (const item of array) {
    if (!result.some((existingItem) => equal(existingItem, item))) {
      result.push(item);
    }
  }

  return result;
}

export type TODO = any;

export function dedent(strings: TemplateStringsArray, ...values: any[]) {
  let raw = "";
  for (let i = 0; i < strings.length; i++) {
    raw += strings[i];

    // Handle the value if it exists
    if (i < values.length) {
      let value = String(values[i]);
      // If the value contains newlines, we need to adjust the indentation
      if (value.includes("\n")) {
        // Find the indentation level of the last line in strings[i]
        let lines = strings[i].split("\n");
        let lastLine = lines[lines.length - 1];
        let match = lastLine.match(/(^|\n)([^\S\n]*)$/);
        let indent = match ? match[2] : "";
        // Add indentation to all lines except the first line of value
        let valueLines = value.split("\n");
        valueLines = valueLines.map((line, index) =>
          index === 0 ? line : indent + line,
        );
        value = valueLines.join("\n");
      }
      raw += value;
    }
  }

  // Now dedent the full string
  let result = raw.replace(/^\n/, "").replace(/\n\s*$/, "");
  let lines = result.split("\n");

  // Remove leading/trailing blank lines
  while (lines.length > 0 && lines[0].trim() === "") {
    lines.shift();
  }
  while (lines.length > 0 && lines[lines.length - 1].trim() === "") {
    lines.pop();
  }

  // Calculate minimum indentation (excluding empty lines)
  let minIndent = lines.reduce((min: any, line: any) => {
    if (line.trim() === "") return min;
    let match = line.match(/^(\s*)/);
    let indent = match ? match[1].length : 0;
    return min === null ? indent : Math.min(min, indent);
  }, null);

  if (minIndent !== null && minIndent > 0) {
    // Remove the minimum indentation from each line
    lines = lines.map((line) => line.slice(minIndent));
  }

  return lines.join("\n");
}

/**
 * Removes code blocks from a message.
 *
 * Return modified message text.
 */
export function removeCodeBlocksAndTrim(text: string): string {
  const codeBlockRegex = /```[\s\S]*?```/g;

  // Remove code blocks from the message text
  const textWithoutCodeBlocks = text.replace(codeBlockRegex, "");

  return textWithoutCodeBlocks.trim();
}<|MERGE_RESOLUTION|>--- conflicted
+++ resolved
@@ -1,12 +1,5 @@
-<<<<<<< HEAD
-import { getLastNUriRelativePathParts } from "./uri";
-
-export function removeQuotesAndEscapes(output: string): string {
-  output = output.trim();
-=======
 export function removeQuotesAndEscapes(input: string): string {
   let output = input.trim();
->>>>>>> 003df4a1
 
   // Replace smart quotes
   output = output.replaceAll("“", '"');
