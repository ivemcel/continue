<<<<<<< HEAD
import type { BranchAndDir, Chunk } from "..";
import { FullTextSearchCodebaseIndex } from "../indexing/FullTextSearch";
=======
import { BranchAndDir, Chunk } from "../index.js";
import { FullTextSearchCodebaseIndex } from "../indexing/FullTextSearch.js";
>>>>>>> e877f8ab

export async function fullTextRetrieve(
  prefix: string,
  suffix: string,
  indexTag: BranchAndDir,
): Promise<Chunk[]> {
  const index = new FullTextSearchCodebaseIndex();
  const searchStrings = prefix.split("\n").slice(-3);
  const results: Chunk[] = [];
  searchStrings.forEach(async (searchString) => {
    const chunks = await index.retrieve(
      [indexTag],
      searchString,
      3,
      undefined,
      undefined,
    );
    results.push(...chunks);
  });
  return results;
}<|MERGE_RESOLUTION|>--- conflicted
+++ resolved
@@ -1,10 +1,5 @@
-<<<<<<< HEAD
-import type { BranchAndDir, Chunk } from "..";
-import { FullTextSearchCodebaseIndex } from "../indexing/FullTextSearch";
-=======
 import { BranchAndDir, Chunk } from "../index.js";
 import { FullTextSearchCodebaseIndex } from "../indexing/FullTextSearch.js";
->>>>>>> e877f8ab
 
 export async function fullTextRetrieve(
   prefix: string,
