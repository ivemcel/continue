<<<<<<< HEAD
import { RangeInFileWithContents } from "../../../commands/util.js";
import { Range } from "../../../index.js";
import { countTokens } from "../../../llm/countTokens.js";
import { AutocompleteSnippetDeprecated } from "../../types.js";
import { HelperVars } from "../../util/HelperVars.js";
=======
import { Range, RangeInFileWithContents } from "../../../";
import { countTokens } from "../../../llm/countTokens";
import { HelperVars } from "../../util/HelperVars";
>>>>>>> aa59140a

const rx = /[\s.,\/#!$%\^&\*;:{}=\-_`~()\[\]]/g;
export function getSymbolsForSnippet(snippet: string): Set<string> {
  const symbols = snippet
    .split(rx)
    .map((s) => s.trim())
    .filter((s) => s !== "");
  return new Set(symbols);
}

/**
 * Calculate similarity as number of shared symbols divided by total number of unique symbols between both.
 */
function jaccardSimilarity(a: string, b: string): number {
  const aSet = getSymbolsForSnippet(a);
  const bSet = getSymbolsForSnippet(b);
  const union = new Set([...aSet, ...bSet]).size;

  // Avoid division by zero
  if (union === 0) {
    return 0;
  }

  let intersection = 0;
  for (const symbol of aSet) {
    if (bSet.has(symbol)) {
      intersection++;
    }
  }

  return intersection / union;
}

/**
 * Rank code snippets to be used in tab-autocomplete prompt. Returns a sorted version of the snippet array.
 */
export function rankAndOrderSnippets(
  ranges: AutocompleteSnippetDeprecated[],
  helper: HelperVars,
): Required<AutocompleteSnippetDeprecated>[] {
  const windowAroundCursor =
    helper.fullPrefix.slice(
      -helper.options.slidingWindowSize *
        helper.options.slidingWindowPrefixPercentage,
    ) +
    helper.fullSuffix.slice(
      helper.options.slidingWindowSize *
        (1 - helper.options.slidingWindowPrefixPercentage),
    );

  const snippets: Required<AutocompleteSnippetDeprecated>[] = ranges.map(
    (snippet) => ({
      score:
        snippet.score ??
        jaccardSimilarity(snippet.contents, windowAroundCursor),
      ...snippet,
    }),
  );
  const uniqueSnippets = deduplicateSnippets(snippets);
  return uniqueSnippets.sort((a, b) => a.score - b.score);
}

/**
 * Deduplicate code snippets by merging overlapping ranges into a single range.
 */
function deduplicateSnippets(
  snippets: Required<AutocompleteSnippetDeprecated>[],
): Required<AutocompleteSnippetDeprecated>[] {
  // Group by file
  const fileGroups: {
    [key: string]: Required<AutocompleteSnippetDeprecated>[];
  } = {};
  for (const snippet of snippets) {
    if (!fileGroups[snippet.filepath]) {
      fileGroups[snippet.filepath] = [];
    }
    fileGroups[snippet.filepath].push(snippet);
  }

  // Merge overlapping ranges
  const allRanges = [];
  for (const file of Object.keys(fileGroups)) {
    allRanges.push(...mergeSnippetsByRange(fileGroups[file]));
  }
  return allRanges;
}

function mergeSnippetsByRange(
  snippets: Required<AutocompleteSnippetDeprecated>[],
): Required<AutocompleteSnippetDeprecated>[] {
  if (snippets.length <= 1) {
    return snippets;
  }

  const sorted = snippets.sort(
    (a, b) => a.range.start.line - b.range.start.line,
  );
  const merged: Required<AutocompleteSnippetDeprecated>[] = [];

  while (sorted.length > 0) {
    const next = sorted.shift()!;
    const last = merged[merged.length - 1];
    if (merged.length > 0 && last.range.end.line >= next.range.start.line) {
      // Merge with previous snippet
      last.score = Math.max(last.score, next.score);
      try {
        last.range.end = next.range.end;
      } catch (e) {
        console.log("Error merging ranges", e);
      }
      last.contents = mergeOverlappingRangeContents(last, next);
    } else {
      merged.push(next);
    }
  }

  return merged;
}

function mergeOverlappingRangeContents(
  first: RangeInFileWithContents,
  second: RangeInFileWithContents,
): string {
  const firstLines = first.contents.split("\n");
  const numOverlapping = first.range.end.line - second.range.start.line;
  return `${firstLines.slice(-numOverlapping).join("\n")}\n${second.contents}`;
}

/**
 * Fill the allowed space with snippets.
 * It is assumed that the snippets are sorted by score.
 */
export function fillPromptWithSnippets(
  snippets: Required<AutocompleteSnippetDeprecated>[],
  maxSnippetTokens: number,
  modelName: string,
): Required<AutocompleteSnippetDeprecated>[] {
  let tokensRemaining = maxSnippetTokens;
  const keptSnippets: Required<AutocompleteSnippetDeprecated>[] = [];
  for (let i = 0; i < snippets.length; i++) {
    const snippet = snippets[i];
    const tokenCount = countTokens(snippet.contents, modelName);
    if (tokensRemaining - tokenCount >= 0) {
      tokensRemaining -= tokenCount;
      keptSnippets.push(snippet);
    } else {
    }
  }

  return keptSnippets;
}<|MERGE_RESOLUTION|>--- conflicted
+++ resolved
@@ -1,14 +1,7 @@
-<<<<<<< HEAD
-import { RangeInFileWithContents } from "../../../commands/util.js";
-import { Range } from "../../../index.js";
-import { countTokens } from "../../../llm/countTokens.js";
-import { AutocompleteSnippetDeprecated } from "../../types.js";
-import { HelperVars } from "../../util/HelperVars.js";
-=======
-import { Range, RangeInFileWithContents } from "../../../";
+import { RangeInFileWithContents } from "../../../";
 import { countTokens } from "../../../llm/countTokens";
+import { AutocompleteSnippetDeprecated } from "../../types";
 import { HelperVars } from "../../util/HelperVars";
->>>>>>> aa59140a
 
 const rx = /[\s.,\/#!$%\^&\*;:{}=\-_`~()\[\]]/g;
 export function getSymbolsForSnippet(snippet: string): Set<string> {
