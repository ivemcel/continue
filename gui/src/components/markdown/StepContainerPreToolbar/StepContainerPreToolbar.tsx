--- conflicted
+++ resolved
@@ -74,13 +74,9 @@
     (state: RootState) => state.editModeState.isInEditMode,
   );
   const [isExpanded, setIsExpanded] = useState(
-    props.expanded ?? (isMultifileEdit ? false : true),
+    props.expanded ?? (isInEditMode ? false : true),
   );
   const active = useSelector((state: RootState) => state.state.active);
-<<<<<<< HEAD
-=======
-  const [isExpanded, setIsExpanded] = useState(isInEditMode ? false : true);
->>>>>>> 28c84c82
   const [codeBlockContent, setCodeBlockContent] = useState("");
   const isChatActive = useSelector((state: RootState) => state.state.active);
 
