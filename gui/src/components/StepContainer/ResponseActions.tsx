import { BarsArrowDownIcon, TrashIcon } from "@heroicons/react/24/outline";
import { ChatHistoryItem } from "core";
<<<<<<< HEAD
import { stripImages } from "core/llm/images";
=======
import { renderChatMessage } from "core/util/messageContent";
import { useSelector } from "react-redux";
import { RootState } from "../../redux/store";
>>>>>>> 1ee9d7cb
import { CopyIconButton } from "../gui/CopyIconButton";
import HeaderButtonWithToolTip from "../gui/HeaderButtonWithToolTip";
import EditActions from "./EditActions";
import FeedbackButtons from "./FeedbackButtons";
import { useAppSelector } from "../../redux/hooks";

export interface ResponseActionsProps {
  isTruncated: boolean;
  onContinueGeneration: () => void;
  index: number;
  onDelete: () => void;
  item: ChatHistoryItem;
  shouldHideActions: boolean;
}

export default function ResponseActions({
  onContinueGeneration,
  index,
  item,
  isTruncated,
  onDelete,
  shouldHideActions,
}: ResponseActionsProps) {
  const isInEditMode = useAppSelector(
    (store) => store.editModeState.isInEditMode,
  );

  if (isInEditMode) {
    return <EditActions index={index} item={item} />;
  }

  return (
    <div className="mx-2 flex cursor-default items-center justify-end space-x-1 bg-transparent pb-0 text-xs text-gray-400">
      {shouldHideActions || (
        <>
          {isTruncated && (
            <HeaderButtonWithToolTip
              tabIndex={-1}
              text="Continue generation"
              onClick={onContinueGeneration}
            >
              <BarsArrowDownIcon className="h-3.5 w-3.5 text-gray-500" />
            </HeaderButtonWithToolTip>
          )}

          <HeaderButtonWithToolTip
            text="Delete"
            tabIndex={-1}
            onClick={onDelete}
          >
            <TrashIcon className="h-3.5 w-3.5 text-gray-500" />
          </HeaderButtonWithToolTip>

          <CopyIconButton
            tabIndex={-1}
            text={renderChatMessage(item.message)}
            clipboardIconClassName="h-3.5 w-3.5 text-gray-500"
            checkIconClassName="h-3.5 w-3.5 text-green-400"
          />

          <FeedbackButtons item={item} />
        </>
      )}
    </div>
  );
}<|MERGE_RESOLUTION|>--- conflicted
+++ resolved
@@ -1,12 +1,6 @@
 import { BarsArrowDownIcon, TrashIcon } from "@heroicons/react/24/outline";
 import { ChatHistoryItem } from "core";
-<<<<<<< HEAD
-import { stripImages } from "core/llm/images";
-=======
 import { renderChatMessage } from "core/util/messageContent";
-import { useSelector } from "react-redux";
-import { RootState } from "../../redux/store";
->>>>>>> 1ee9d7cb
 import { CopyIconButton } from "../gui/CopyIconButton";
 import HeaderButtonWithToolTip from "../gui/HeaderButtonWithToolTip";
 import EditActions from "./EditActions";
