--- conflicted
+++ resolved
@@ -7,11 +7,7 @@
 import { isJetBrains } from "../util";
 import { setLocalStorage } from "../util/localStorage";
 import { useWebviewListener } from "./useWebviewListener";
-<<<<<<< HEAD
 import { useAppDispatch, useAppSelector } from "../redux/hooks";
-=======
-import { useAppSelector } from "../redux/hooks";
->>>>>>> c47ab3e7
 import { setConfig, setConfigError } from "../redux/slices/configSlice";
 import { updateIndexingStatus } from "../redux/slices/indexingSlice";
 import { updateDocsSuggestions } from "../redux/slices/miscSlice";
@@ -22,11 +18,8 @@
 } from "../redux/slices/sessionSlice";
 import { setTTSActive } from "../redux/slices/uiSlice";
 import useUpdatingRef from "./useUpdatingRef";
-<<<<<<< HEAD
 import { updateFileSymbolsFromHistory } from "../redux/thunks/updateFileSymbols";
-=======
 import { refreshSessionMetadata } from "../redux/thunks/session";
->>>>>>> c47ab3e7
 
 function useSetup() {
   const dispatch = useAppDispatch();
@@ -71,11 +64,8 @@
         // Init to run on initial config load
         ideMessenger.post("docs/getSuggestedDocs", undefined);
         ideMessenger.post("docs/initStatuses", undefined);
-<<<<<<< HEAD
         dispatch(updateFileSymbolsFromHistory())
-=======
         dispatch(refreshSessionMetadata({}));
->>>>>>> c47ab3e7
 
         // This triggers sending pending status to the GUI for relevant docs indexes
         clearInterval(interval);
