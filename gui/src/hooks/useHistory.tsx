--- conflicted
+++ resolved
@@ -9,11 +9,8 @@
 import { defaultModelSelector } from "../redux/selectors/modelSelectors";
 import { newSession } from "../redux/slices/stateSlice";
 import { RootState } from "../redux/store";
-<<<<<<< HEAD
-=======
 import { ideRequest } from "../util/ide";
 import { getLocalStorage, setLocalStorage } from "../util/localStorage";
->>>>>>> 3c954dd8
 
 function truncateText(text: string, maxLength: number) {
   if (text.length > maxLength) {
@@ -30,16 +27,11 @@
   );
   const ideMessenger = useContext(IdeMessengerContext);
 
-<<<<<<< HEAD
-  async function getHistory(): Promise<SessionInfo[]> {
-    return await ideMessenger.request("history/list", undefined);
-=======
   async function getHistory(
     offset?: number,
     limit?: number,
   ): Promise<SessionInfo[]> {
     return await ideRequest("history/list", { offset, limit });
->>>>>>> 3c954dd8
   }
 
   async function saveSession() {
@@ -87,12 +79,8 @@
       sessionId: stateCopy.sessionId,
       workspaceDirectory: window.workspacePaths?.[0] || "",
     };
-<<<<<<< HEAD
+    setLocalStorage("lastSessionId", stateCopy.sessionId);
     return await ideMessenger.request("history/save", sessionInfo);
-=======
-    setLocalStorage("lastSessionId", stateCopy.sessionId);
-    return await ideRequest("history/save", sessionInfo);
->>>>>>> 3c954dd8
   }
 
   async function deleteSession(id: string) {
@@ -100,14 +88,13 @@
   }
 
   async function loadSession(id: string): Promise<PersistedSessionInfo> {
-<<<<<<< HEAD
-    return await ideMessenger.request("history/load", { id });
-=======
     setLocalStorage("lastSessionId", state.sessionId);
-    const json: PersistedSessionInfo = await ideRequest("history/load", { id });
+    const json: PersistedSessionInfo = await ideMessenger.request(
+      "history/load",
+      { id },
+    );
     dispatch(newSession(json));
     return json;
->>>>>>> 3c954dd8
   }
 
   async function loadLastSession(): Promise<PersistedSessionInfo> {
