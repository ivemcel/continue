import { combineReducers, configureStore } from "@reduxjs/toolkit";
import miscReducer from "./slices/miscSlice";
import sessionReducer from "./slices/sessionSlice";
import uiReducer from "./slices/uiSlice";
import { persistReducer, persistStore } from "redux-persist";
import { createFilter } from "redux-persist-transform-filter";
import autoMergeLevel2 from "redux-persist/lib/stateReconciler/autoMergeLevel2";
import storage from "redux-persist/lib/storage";
import editModeStateReducer from "./slices/editModeState";
import configReducer from "./slices/configSlice";
import indexingReducer from "./slices/indexingSlice";

export interface ChatMessage {
  role: "system" | "user" | "assistant";
  content: string;
}

const rootReducer = combineReducers({
  session: sessionReducer,
  misc: miscReducer,
  ui: uiReducer,
  editModeState: editModeStateReducer,
  config: configReducer,
  indexing: indexingReducer,
});

export type RootState = ReturnType<typeof rootReducer>;
export type AppDispatch = typeof store.dispatch;

const saveSubsetFilters = [
<<<<<<< HEAD
  createFilter("session", ["messages", "sessionId", "defaultModelTitle"]),
=======
  createFilter("state", ["history", "sessionId", "defaultModelTitle"]),
  createFilter("editModeState", []),
>>>>>>> 315f75e7
];

const loadSubsetFilter = createFilter("state", null, [
  "session",
  "misc",
  "ui",
  "editModeState",
  "config",
  "indexing",
]);

const persistConfig = {
  key: "root",
  storage,
  transforms: [...saveSubsetFilters, loadSubsetFilter],
  stateReconciler: autoMergeLevel2,
};

const persistedReducer = persistReducer(persistConfig, rootReducer);

export function setupStore() {
  return configureStore({
    reducer: persistedReducer,
    middleware: (getDefaultMiddleware) =>
      getDefaultMiddleware({
        serializableCheck: false,
      }),
  });
}

export const store = setupStore();

export const persistor = persistStore(store);<|MERGE_RESOLUTION|>--- conflicted
+++ resolved
@@ -28,12 +28,8 @@
 export type AppDispatch = typeof store.dispatch;
 
 const saveSubsetFilters = [
-<<<<<<< HEAD
-  createFilter("session", ["messages", "sessionId", "defaultModelTitle"]),
-=======
-  createFilter("state", ["history", "sessionId", "defaultModelTitle"]),
+  createFilter("session", ["history", "sessionId", "defaultModelTitle"]),
   createFilter("editModeState", []),
->>>>>>> 315f75e7
 ];
 
 const loadSubsetFilter = createFilter("state", null, [
