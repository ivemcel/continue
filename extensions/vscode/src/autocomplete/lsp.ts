--- conflicted
+++ resolved
@@ -1,9 +1,5 @@
 import type { IDE, RangeInFile } from "core";
 import { getAst, getTreePathAtCursor } from "core/autocomplete/ast";
-<<<<<<< HEAD
-import type { AutocompleteSnippet } from "core/autocomplete/ranking";
-import type { RangeInFileWithContents } from "core/commands/util";
-=======
 import { GetLspDefinitionsFunction } from "core/autocomplete/completionProvider";
 import { AutocompleteLanguageInfo } from "core/autocomplete/languages";
 import { AutocompleteSnippet } from "core/autocomplete/ranking";
@@ -13,7 +9,6 @@
   FUNCTION_DECLARATION_NODE_TYPEs,
 } from "core/indexing/chunk/code";
 import { intersection } from "core/util/ranges";
->>>>>>> e877f8ab
 import * as vscode from "vscode";
 import type Parser from "web-tree-sitter";
 
