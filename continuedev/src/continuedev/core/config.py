<<<<<<< HEAD
import json
import os
from .main import Step
from .context import ContextProvider
from ..libs.llm.maybe_proxy_openai import MaybeProxyOpenAI
from .models import Models
=======
>>>>>>> c51ad538
from pydantic import BaseModel, validator
from typing import List, Literal, Optional, Dict, Type

from .main import Policy, Step
from .context import ContextProvider


class SlashCommand(BaseModel):
    name: str
    description: str
    step: Type[Step]
    params: Optional[Dict] = {}


class CustomCommand(BaseModel):
    name: str
    prompt: str
    description: str


class OnTracebackSteps(BaseModel):
    step: Type[Step]
    params: Optional[Dict] = {}


class ContinueConfig(BaseModel):
    """
    A pydantic class for the continue config file.
    """
    steps_on_startup: List[Step] = []
    disallowed_steps: Optional[List[str]] = []
    allow_anonymous_telemetry: Optional[bool] = True
    models: Models = Models(
        default=MaybeProxyOpenAI(model="gpt-4"),
    )
    temperature: Optional[float] = 0.5
    custom_commands: Optional[List[CustomCommand]] = [CustomCommand(
        name="test",
        description="This is an example custom command. Use /config to edit it and create more",
        prompt="Write a comprehensive set of unit tests for the selected code. It should setup, run tests that check for correctness including important edge cases, and teardown. Ensure that the tests are complete and sophisticated. Give the tests just as chat output, don't edit any file.",
    )]
    slash_commands: Optional[List[SlashCommand]] = []
    on_traceback: Optional[List[OnTracebackSteps]] = []
    system_message: Optional[str] = None
<<<<<<< HEAD
=======
    openai_server_info: Optional[OpenAIServerInfo] = None
    policy_override: Optional[Policy] = None
>>>>>>> c51ad538

    context_providers: List[ContextProvider] = []

    @validator('temperature', pre=True)
    def temperature_validator(cls, v):
        return max(0.0, min(1.0, v))<|MERGE_RESOLUTION|>--- conflicted
+++ resolved
@@ -1,12 +1,9 @@
-<<<<<<< HEAD
 import json
 import os
 from .main import Step
 from .context import ContextProvider
 from ..libs.llm.maybe_proxy_openai import MaybeProxyOpenAI
 from .models import Models
-=======
->>>>>>> c51ad538
 from pydantic import BaseModel, validator
 from typing import List, Literal, Optional, Dict, Type
 
@@ -51,11 +48,7 @@
     slash_commands: Optional[List[SlashCommand]] = []
     on_traceback: Optional[List[OnTracebackSteps]] = []
     system_message: Optional[str] = None
-<<<<<<< HEAD
-=======
-    openai_server_info: Optional[OpenAIServerInfo] = None
     policy_override: Optional[Policy] = None
->>>>>>> c51ad538
 
     context_providers: List[ContextProvider] = []
 
